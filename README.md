# Excalink Plugin

An Obsidian plugin that enables smart auto-suggestion of frame names from `.excalidraw.md` files when typing `[[filename#` in the editor.

## Features

- 🔍 **Smart Frame Detection**: Automatically scans all `.excalidraw.md` files in your vault
<<<<<<< HEAD
- 🎯 **Real-time Pattern Detection**: Detects `[[filename#` typing patterns in the editor
- 🎭 **Fuzzy Search Modal**: Shows interactive frame suggestions with fuzzy matching
- 🖼️ **Frame Preview**: Visual frame suggestions with icons and file context
- 🔗 **Auto-completion**: Automatically replaces partial links with complete frame references
=======
- 🎯 **Real-time Pattern Detection**: Detects `[[filename#` typing patterns in the editor and logs detected patterns and matching frames to the console
>>>>>>> 4bb97727
- 🗜️ **Format Support**: Handles both compressed and regular Excalidraw formats
- 🔧 **Smart Filename Matching**: Supports multiple filename variations and formats
- ⚡ **Debounced Input**: Optimized performance with intelligent timing
- 🎯 **Cursor Management**: Preserves cursor position and handles edge cases gracefully
- 📝 **Console Debugging**: Detailed logging of detected patterns and matching frames
- ⚡ **Debounced Input**: Optimized performance with intelligent timing
- 📝 **Console Debugging**: Detailed logging of detected patterns and matching frames

## How to use

1. Create frames in your Excalidraw drawings and give them names
2. When typing `[[filename#` in any note, the plugin detects the pattern in real-time
3. A fuzzy search modal appears showing all matching frames from that file
4. Use ↑↓ to navigate, ↵ to select, or Esc to dismiss
5. Selecting a frame automatically inserts the complete link: `[[filename#^frame=frameName]]`
6. The cursor is positioned after the inserted link for continued editing

## Installation

### Manual Installation

- Copy over `main.js`, `styles.css`, `manifest.json` to your vault `VaultFolder/.obsidian/plugins/excalink-plugin/`

### Development

- Clone this repo
- `npm i` to install dependencies  
- `npm run dev` to start compilation in watch mode
- Enable the plugin in Obsidian settings

## Roadmap

- [x] Day 1: Vault scanning & frame extraction
- [x] Day 2: Editor integration & pattern detection  
- [x] Day 3: Auto-suggestion modal with fuzzy search
- [x] Day 4: Frame text replacement with Obsidian block reference format (`#^frame=frameName`)
- [ ] Day 5+: File watching & performance optimizations

## License

MIT License - see [LICENSE](LICENSE) file for details.<|MERGE_RESOLUTION|>--- conflicted
+++ resolved
@@ -4,21 +4,19 @@
 
 ## Features
 
+## Features
+
 - 🔍 **Smart Frame Detection**: Automatically scans all `.excalidraw.md` files in your vault
-<<<<<<< HEAD
 - 🎯 **Real-time Pattern Detection**: Detects `[[filename#` typing patterns in the editor
 - 🎭 **Fuzzy Search Modal**: Shows interactive frame suggestions with fuzzy matching
 - 🖼️ **Frame Preview**: Visual frame suggestions with icons and file context
 - 🔗 **Auto-completion**: Automatically replaces partial links with complete frame references
-=======
-- 🎯 **Real-time Pattern Detection**: Detects `[[filename#` typing patterns in the editor and logs detected patterns and matching frames to the console
->>>>>>> 4bb97727
 - 🗜️ **Format Support**: Handles both compressed and regular Excalidraw formats
 - 🔧 **Smart Filename Matching**: Supports multiple filename variations and formats
 - ⚡ **Debounced Input**: Optimized performance with intelligent timing
 - 🎯 **Cursor Management**: Preserves cursor position and handles edge cases gracefully
-- 📝 **Console Debugging**: Detailed logging of detected patterns and matching frames
-- ⚡ **Debounced Input**: Optimized performance with intelligent timing
+- 💾 **Performance Caching**: Intelligent caching system to avoid repeated file reads
+- 📡 **File Watching**: Automatically updates frame index when files change
 - 📝 **Console Debugging**: Detailed logging of detected patterns and matching frames
 
 ## How to use
